
[workspace]
members = ["crates/*"]
default-members = ["crates/*"]
resolver = "2"

[workspace.dependencies]
thiserror = "1.0"
bumpalo = { version = "3.13", features = ["collections"] }
clap = { version = "4.4", features = ["derive"] }
logos = "0.13.0"
miette = { version = "5.10.0", features = ["fancy"] }
<<<<<<< HEAD
stack-graphs = { version = "0.12.0", features = ["visualization"] }
thiserror = "1.0.49"
=======
derive_more = "0.99.17"

unionfind = {path="./crates/unionfind"}
>>>>>>> 659f5370
<|MERGE_RESOLUTION|>--- conflicted
+++ resolved
@@ -10,11 +10,6 @@
 clap = { version = "4.4", features = ["derive"] }
 logos = "0.13.0"
 miette = { version = "5.10.0", features = ["fancy"] }
-<<<<<<< HEAD
+derive_more = "0.99.17"
 stack-graphs = { version = "0.12.0", features = ["visualization"] }
-thiserror = "1.0.49"
-=======
-derive_more = "0.99.17"
-
 unionfind = {path="./crates/unionfind"}
->>>>>>> 659f5370
