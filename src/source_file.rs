use miette::NamedSource;

#[derive(Copy, Clone, Debug, PartialEq)]
pub struct SourceFile<'s> {
    pub contents: &'s str,
    pub filename: &'s str,
}

impl<'s> SourceFile<'s> {
<<<<<<< HEAD
    pub fn new(filename: &'s str, contents: &'s str) -> Self {
        Self { contents, filename }
    }

=======
>>>>>>> 717f50ae
    pub fn named_source(&self) -> NamedSource {
        NamedSource::new(self.filename, self.contents.to_string())
    }
}

impl<'s> From<(&'s str, &'s str)> for SourceFile<'s> {
    fn from((name, contents): (&'s str, &'s str)) -> Self {
        Self::new(name, contents)
    }
}<|MERGE_RESOLUTION|>--- conflicted
+++ resolved
@@ -7,20 +7,7 @@
 }
 
 impl<'s> SourceFile<'s> {
-<<<<<<< HEAD
-    pub fn new(filename: &'s str, contents: &'s str) -> Self {
-        Self { contents, filename }
-    }
-
-=======
->>>>>>> 717f50ae
     pub fn named_source(&self) -> NamedSource {
         NamedSource::new(self.filename, self.contents.to_string())
     }
-}
-
-impl<'s> From<(&'s str, &'s str)> for SourceFile<'s> {
-    fn from((name, contents): (&'s str, &'s str)) -> Self {
-        Self::new(name, contents)
-    }
 }