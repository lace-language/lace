use crate::lexer::token::Token;
use crate::lexer::token_buffer::TokenBuffer;
use crate::parser::ast::File;
use crate::parser::span::{Span, Spans};
use bumpalo::Bump;
use error::{ParseError, ParseResult};

#[macro_use]
pub mod tok;
pub mod ast;
pub mod error;
pub mod expr;
pub mod function;
pub mod span;
pub mod statement;
pub mod toplevel;
pub mod type_spec;

#[cfg(test)]
pub mod test;

pub struct Parser<'s, 'a> {
    token_buffer: TokenBuffer<'s>,
    spans: Spans,
    arena: &'a Bump,
}

impl<'s, 'a> Parser<'s, 'a> {
    pub fn new(token_buffer: TokenBuffer<'s>, arena: &'a Bump) -> Self {
        Self {
            token_buffer,
            spans: Spans::new(),
            arena,
        }
    }

<<<<<<< HEAD
    pub fn parse(mut self) -> miette::Result<(Spans, File<'s, 'a>)> {
        match self.file() {
            Ok(f) => Ok((self.spans, f)),
            Err(error) => {
                let named_source = NamedSource::new(self.file_name, self.source.to_string());
                Err(miette::Error::from(error).with_source_code(named_source))
            }
        }
=======
    fn next(&mut self) -> ParseResult<(Token<'s>, Span)> {
        self.token_buffer.next().ok_or(ParseError::EndOfInput)
>>>>>>> adbe0ece
    }

    pub fn parse(mut self) -> ParseResult<File<'s, 'a>> {
        self.file()
    }

    fn alloc<T>(&mut self, x: T) -> &'a T {
        self.arena.alloc(x)
    }

    fn has_next(&mut self) -> bool {
        self.peek().is_some()
    }

    fn peek(&mut self) -> Option<Token<'s>> {
        self.token_buffer.peek().map(|(tok, _)| tok)
    }

    fn peek_is(&mut self, token: Token) -> ParseResult<bool> {
        let Some(lexed_token) = self.peek() else {
            return Ok(false);
        };

        Ok(token == lexed_token)
    }

    fn accept_optional(&mut self, token: Token) -> ParseResult<Option<Span>> {
        if self.peek_is(token)? {
            Ok(Some(self.next()?.1))
        } else {
            Ok(None)
        }
    }

    fn accept_required(&mut self, token: Token) -> ParseResult<Span> {
        let (next, span) = self.next()?;
        if next == token {
            Ok(span)
        } else {
            Err(ParseError::Expected {
                expected: token.to_string(),
                got: next.to_string(),
                span,
            })
        }
    }
}<|MERGE_RESOLUTION|>--- conflicted
+++ resolved
@@ -34,23 +34,12 @@
         }
     }
 
-<<<<<<< HEAD
-    pub fn parse(mut self) -> miette::Result<(Spans, File<'s, 'a>)> {
-        match self.file() {
-            Ok(f) => Ok((self.spans, f)),
-            Err(error) => {
-                let named_source = NamedSource::new(self.file_name, self.source.to_string());
-                Err(miette::Error::from(error).with_source_code(named_source))
-            }
-        }
-=======
     fn next(&mut self) -> ParseResult<(Token<'s>, Span)> {
         self.token_buffer.next().ok_or(ParseError::EndOfInput)
->>>>>>> adbe0ece
     }
 
-    pub fn parse(mut self) -> ParseResult<File<'s, 'a>> {
-        self.file()
+    pub fn parse(mut self) -> ParseResult<(Spans, File<'s, 'a>)> {
+        Ok((self.spans, self.file()?))
     }
 
     fn alloc<T>(&mut self, x: T) -> &'a T {
