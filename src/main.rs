#![allow(clippy::module_inception)]

mod error;
mod ice;
mod lexer;
mod nameres;
mod parser;
mod source_file;

use crate::error::{CompilerError, ResultExt};
use crate::parser::ast::Ast;
use crate::source_file::SourceFile;
use bumpalo::Bump;
use clap::{self, Parser as ClapParser};
use lexer::token_buffer::TokenBuffer;
<<<<<<< HEAD
use miette::LabeledSpan;
=======
use miette::Report;
>>>>>>> 717f50ae
use parser::Parser;

#[derive(ClapParser)]
#[command(author, version, about, long_about = None)]
struct Options {
    file_name: String,
}

fn compile<'s, 'a>(source: SourceFile<'s>, arena: &'a Bump) -> Result<Ast<'s, 'a>, CompilerError> {
    let token_buffer = TokenBuffer::from_source(source)?;

    // Parsing
    let parser = Parser::new(token_buffer, arena);
    let (spans, ast) = parser.parse()?;

    // Name resolution
    let mut graph = nameres::Graph::new(source.filename);
    let resolved = graph.resolve(&ast);

    // For debugging:
    graph.print();

    eprintln!("resolved {}", resolved.len());
    for (from, to) in resolved {
        let report = miette::miette!(
            labels = vec![
                LabeledSpan::at(spans.get(from), "reference"),
                LabeledSpan::at(spans.get(to), "definition"),
            ],
            "resolved"
        )
        .with_source_code(source.named_source());
        eprintln!("{:?}", report);
    }

    Ok(ast)
}

fn main() -> Result<(), Report> {
    let cli = Options::parse();
<<<<<<< HEAD
    let file_name = &cli.file_name;
    let contents = std::fs::read_to_string(file_name).unwrap();
    let source_file = SourceFile::new(file_name, &contents);
=======
    let filename = &cli.file_name;
    let contents = std::fs::read_to_string(filename).unwrap();
    let source_file = SourceFile {
        contents: &contents,
        filename,
    };
>>>>>>> 717f50ae

    let arena = Bump::new();

    let ast = compile(source_file, &arena).map_err_miette(source_file)?;
    println!("{:?}", ast);

    Ok(())
}<|MERGE_RESOLUTION|>--- conflicted
+++ resolved
@@ -13,11 +13,8 @@
 use bumpalo::Bump;
 use clap::{self, Parser as ClapParser};
 use lexer::token_buffer::TokenBuffer;
-<<<<<<< HEAD
 use miette::LabeledSpan;
-=======
 use miette::Report;
->>>>>>> 717f50ae
 use parser::Parser;
 
 #[derive(ClapParser)]
@@ -58,18 +55,12 @@
 
 fn main() -> Result<(), Report> {
     let cli = Options::parse();
-<<<<<<< HEAD
-    let file_name = &cli.file_name;
-    let contents = std::fs::read_to_string(file_name).unwrap();
-    let source_file = SourceFile::new(file_name, &contents);
-=======
     let filename = &cli.file_name;
     let contents = std::fs::read_to_string(filename).unwrap();
     let source_file = SourceFile {
         contents: &contents,
         filename,
     };
->>>>>>> 717f50ae
 
     let arena = Bump::new();
 
